--- conflicted
+++ resolved
@@ -47,10 +47,9 @@
         '''
         return deepcopy(self)
 
-<<<<<<< HEAD
     def __repr__(self):
         return "head:" + str(self._head) + " tail:" + str(self._tail) + " weight: " + str(self._weight)
-=======
+
     def cardinality(self):
         '''
         return the number of nodes in tail and head
@@ -68,8 +67,6 @@
         return the number of nodes in tail
         '''
         return len(self._tail)
-
->>>>>>> e268a2da
 
     def __str__(self):
         return "head:" + str(self._head) + " tail:" + str(self._tail) + " weight: " + str(self._weight)
